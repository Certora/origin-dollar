--- conflicted
+++ resolved
@@ -1,18 +1,22 @@
 import React, { useState, useEffect } from 'react'
 import { useWeb3React } from '@web3-react/core'
 import { useHistory } from "react-router-dom"
-
+import { useStoreState } from 'pullstate'
+import { fbt } from 'fbt-runtime'
+import { get } from 'lodash'
+
+import { AccountStore } from 'stores/AccountStore'
 import Dropdown from 'components/Dropdown'
 import { isCorrectNetwork, truncateAddress, networkIdToName } from 'utils/web3'
 import { usePrevious } from 'utils/hooks'
-import { fbt } from 'fbt-runtime'
+import { currencies } from 'constants/Contract'
+
 
 const AccountStatus = ({ className }) => {
   const web3react = useWeb3React()
   const { connector, activate, deactivate, active, error, account, chainId } = web3react
   const [open, setOpen] = useState(false)
   const correctNetwork = isCorrectNetwork(web3react)
-<<<<<<< HEAD
   const balances = useStoreState(AccountStore, s => s.balances)
   const address = useStoreState(AccountStore, s => s.address)
   
@@ -87,37 +91,6 @@
       }
       open={open}
       onClose={() => setOpen(false)}
-=======
-
-  const prevActive = usePrevious(active)
-  const history = useHistory()
-
-  // redirect to landing page if signed out
-  if (prevActive && !active) {
-    history.push('/')
-  }
-  
-  return <Dropdown
-    className="dropdown"
-    content={
-      <div className="dropdown-menu dropdown-menu-account show d-flex justify-content-center">
-        {!active && <fbt desc="No wallet connected">No wallet connected</fbt>}
-        {active && !correctNetwork && <fbt desc="No wallet connected">Incorrect network</fbt>}
-        {active && correctNetwork && <fbt desc="No wallet connected">
-          Connected to <fbt:param name="network-name">{networkIdToName(chainId)}</fbt:param>
-        </fbt>}
-      </div>
-    }
-    open={open}
-    onClose={() => setOpen(false)}
-  >
-    <a 
-      className={`account-status d-flex justify-content-center align-items-center ${className}`}
-      onClick={e => {
-        e.preventDefault()
-        setOpen(!open)
-      }}
->>>>>>> 7e10f08e
     >
       <a 
         className={`account-status d-flex justify-content-center align-items-center ${className} ${open ? 'open' : ''}`}
@@ -271,36 +244,4 @@
   </>
 }
 
-<<<<<<< HEAD
-export default AccountStatus
-=======
-export default AccountStatus
-
-require('react-styl')(`
-  .dropdown
-    .dropdown-menu.dropdown-menu-account.show
-      min-width: 300px
-  .account-status
-    height: 30px
-    min-width: 30px
-    border-radius: 15px
-    border: solid 1px #cdd7e0
-    cursor: pointer
-    .address
-      font-size: 14px
-      color: #8293a4
-      margin-left: 10px
-      margin-right: 19px
-    .dot
-      width: 10px
-      height: 10px
-      border-radius: 5px
-      background-color: #ed2a28
-      &.green
-        background-color: #00d592
-        margin-left: 13px
-      &.yellow
-        background-color: #ffce45
-        margin-left: 13px
-`)
->>>>>>> 7e10f08e
+export default AccountStatus