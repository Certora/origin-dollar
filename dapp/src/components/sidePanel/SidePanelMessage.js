--- conflicted
+++ resolved
@@ -24,28 +24,11 @@
           {fbt(
             `The Origin Dollar lets you easily convert other stablecoins into OUSD so you can instantly earn yields.`,
             'welcome-message'
-<<<<<<< HEAD
-          )}
-          {ousdToBuy > 0 &&
-            fbt(
-              'You can buy up to ~' +
-                fbt.param('ousd-coin', formatCurrency(ousdToBuy, 2)) +
-                ' OUSD with the ' +
-                fbt.param('usdt-coin', formatCurrency(balances['usdt'], 0)) +
-                ' USDT, ' +
-                fbt.param('usdc-coin', formatCurrency(balances['usdc'], 0)) +
-                ' USDC, and ' +
-                fbt.param('dai-coin', formatCurrency(balances['dai'], 0)) +
-                ' DAI in your wallet.',
-              'welcome-message-buying-power'
-            )}
-=======
           )}{' '}
           {ousdToBuy > 0 && fbt(
             'You can buy up to ~' + fbt.param('ousd-coin', formatCurrency(ousdToBuy, 2)) + ' OUSD with the ' + fbt.param('usdt-coin', formatCurrency(balances['usdt'], 0)) + ' USDT, ' + fbt.param('usdc-coin', formatCurrency(balances['usdc'], 0)) + ' USDC, and ' + fbt.param('dai-coin', formatCurrency(balances['dai'], 0)) + ' DAI in your wallet.',
             'welcome-message-buying-power'
           )}
->>>>>>> 9f20b365
         </div>
       </div>
       <style jsx>{`
