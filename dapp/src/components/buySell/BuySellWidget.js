--- conflicted
+++ resolved
@@ -206,35 +206,6 @@
     }
   }
 
-<<<<<<< HEAD
-  const onSellNow = async (e) => {
-    let contractAddress
-    if (selectedSellCoin === 'dai') {
-      contractAddress = daiContract.address
-    } else if (selectedSellCoin === 'usdt') {
-      contractAddress = usdtContract.address
-    } else if (selectedSellCoin === 'usdc') {
-      contractAddress = usdcContract.address
-    }
-
-    try {
-      const result = await vaultContract.redeem(
-        contractAddress,
-        ethers.utils.parseUnits(
-          ousdToSell.toString(),
-          await ousdContract.decimals()
-        )
-      )
-
-      storeTransaction(result, `redeem`, selectedSellCoin)
-    } catch (e) {
-      storeTransactionError(`redeem`, selectedSellCoin)
-      console.error('Error selling OUSD: ', e)
-    }
-  }
-
-=======
->>>>>>> 39d84004
   return (
     <>
       <div className="buy-sell-widget d-flex flex-column flex-grow">
