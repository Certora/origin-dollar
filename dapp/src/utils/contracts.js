import ethers from 'ethers'

import ContractStore from 'stores/ContractStore'
import addresses from 'constants/contractAddresses'

import usdtAbi from 'constants/mainnetAbi/usdt.json'
import usdcAbi from 'constants/mainnetAbi/usdc.json'
import daiAbi from 'constants/mainnetAbi/dai.json'
import tusdAbi from 'constants/mainnetAbi/tusd.json'

let network
if (process.env.NODE_ENV === 'development') {
  if (process.env.MAINNET_FORK === 'true') {
    network = require('../../ganache-network.json')
  } else {
    network = require('../../network.json')
  }
}

<<<<<<< HEAD


export async function setupContracts(account, library) {
  if (!account) return

  let usdt, dai, tusd, usdc, ousd, vault
  if (process.env.NODE_ENV === 'development') {
    const contracts = {}
    for (const key in network.contracts) {
      // Use Proxy address if one exists
      const address = network.contracts[`${key}Proxy`]
        ? network.contracts[`${key}Proxy`].address
        : network.contracts[key].address

      contracts[key] = new ethers.Contract(
        address,
        network.contracts[key].abi,
        library ? library.getSigner(account) : null
      )
    }

    const getContract = (address, abi) => {
      return new ethers.Contract(
        address,
        abi,
        library ? library.getSigner(account) : null)
    }

    const ousdProxy = contracts["OUSDProxy"]
    const vaultProxy = contracts["VaultProxy"]

    if (process.env.MAINNET_FORK === 'true') {
      usdt = getContract(addresses.mainnet.USDT, usdtAbi.abi)
      usdc = getContract(addresses.mainnet.USDC, usdcAbi.abi)
      dai = getContract(addresses.mainnet.DAI, daiAbi.abi)
      tusd = getContract(addresses.mainnet.TUSD, tusdAbi.abi)
      // ousd and vault are not yet deployed to mainnet
      ousd = getContract(ousdProxy.address, network.contracts['OUSD'].abi)
      vault = getContract(vaultProxy.address, network.contracts['Vault'].abi)
    } else {
      usdt = contracts["MockUSDT"]
      usdc = contracts["MockUSDC"]
      dai = contracts["MockDAI"]
      tusd = contracts["MockTUSD"]
      ousd = getContract(ousdProxy.address, network.contracts['OUSD'].abi)
      vault = getContract(vaultProxy.address, network.contracts['Vault'].abi)
    }
  } else {
    usdt = getContract(addresses.mainnet.USDT, usdtAbi)
    usdc = getContract(addresses.mainnet.USDC, usdcAbi)
    dai = getContract(addresses.mainnet.DAI, daiAbi)
    tusd = getContract(addresses.mainnet.TUSD, tusdAbi)

    throw new Error("ousd and vault are not yet deployed to mainnet")
    // ousd and vault are not yet deployed to mainnet
    // ousd = await ethers.getContractAt("OUSD", ousdProxy.address)
    // vault = await ethers.getContractAt("Vault", vaultProxy.address)
  }

  const contractToExport = {
    usdt,
    dai,
    tusd,
    usdc,
    ousd,
    vault
  }

=======
export function setupContracts(account, library) {
  // without an account logged in contracts are initilised with JsonRpcProvider and
  // can operate in a read-only mode
  let provider = new ethers.providers.JsonRpcProvider(
    process.env.ETHEREUM_RPC_PROVIDER,
    { chainId: parseInt(process.env.ETHEREUM_RPC_CHAIN_ID) }
  )

  if (account && library) {
    provider = library.getSigner(account)
  }

  let contracts = {}
  for (const key in network.contracts) {
    // Use Proxy address if one exists
    const address = network.contracts[`${key}Proxy`]
      ? network.contracts[`${key}Proxy`].address
      : network.contracts[key].address

    contracts[key] = new ethers.Contract(
      address,
      network.contracts[key].abi,
      provider
    )
  }

  // execute in parallel
  setTimeout(async () => {
    const apr = await contracts.Vault.getAPR()
    ContractStore.update((s) => {
      s.apr = apr.toNumber()
    })
  }, 1)

  // const { MockUSDT, MockDAI, MockTUSD, MockUSDC, OUSD, Vault } = contracts
>>>>>>> df4ba013
  ContractStore.update((s) => {
    s.contracts = contractToExport
  })

  return contractToExport
}<|MERGE_RESOLUTION|>--- conflicted
+++ resolved
@@ -17,11 +17,17 @@
   }
 }
 
-<<<<<<< HEAD
+export async function setupContracts(account, library) {
+  // without an account logged in contracts are initilised with JsonRpcProvider and
+  // can operate in a read-only mode
+  let provider = new ethers.providers.JsonRpcProvider(
+    process.env.ETHEREUM_RPC_PROVIDER,
+    { chainId: parseInt(process.env.ETHEREUM_RPC_CHAIN_ID) }
+  )
 
-
-export async function setupContracts(account, library) {
-  if (!account) return
+  if (account && library) {
+    provider = library.getSigner(account)
+  }
 
   let usdt, dai, tusd, usdc, ousd, vault
   if (process.env.NODE_ENV === 'development') {
@@ -43,7 +49,8 @@
       return new ethers.Contract(
         address,
         abi,
-        library ? library.getSigner(account) : null)
+        provider
+      )
     }
 
     const ousdProxy = contracts["OUSDProxy"]
@@ -77,6 +84,14 @@
     // vault = await ethers.getContractAt("Vault", vaultProxy.address)
   }
 
+  // execute in parallel
+  setTimeout(async () => {
+    const apr = await vault.getAPR()
+    ContractStore.update((s) => {
+      s.apr = apr.toNumber()
+    })
+  }, 2)
+
   const contractToExport = {
     usdt,
     dai,
@@ -86,43 +101,6 @@
     vault
   }
 
-=======
-export function setupContracts(account, library) {
-  // without an account logged in contracts are initilised with JsonRpcProvider and
-  // can operate in a read-only mode
-  let provider = new ethers.providers.JsonRpcProvider(
-    process.env.ETHEREUM_RPC_PROVIDER,
-    { chainId: parseInt(process.env.ETHEREUM_RPC_CHAIN_ID) }
-  )
-
-  if (account && library) {
-    provider = library.getSigner(account)
-  }
-
-  let contracts = {}
-  for (const key in network.contracts) {
-    // Use Proxy address if one exists
-    const address = network.contracts[`${key}Proxy`]
-      ? network.contracts[`${key}Proxy`].address
-      : network.contracts[key].address
-
-    contracts[key] = new ethers.Contract(
-      address,
-      network.contracts[key].abi,
-      provider
-    )
-  }
-
-  // execute in parallel
-  setTimeout(async () => {
-    const apr = await contracts.Vault.getAPR()
-    ContractStore.update((s) => {
-      s.apr = apr.toNumber()
-    })
-  }, 1)
-
-  // const { MockUSDT, MockDAI, MockTUSD, MockUSDC, OUSD, Vault } = contracts
->>>>>>> df4ba013
   ContractStore.update((s) => {
     s.contracts = contractToExport
   })
