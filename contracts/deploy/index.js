--- conflicted
+++ resolved
@@ -1,12 +1,7 @@
 const addresses = require("../utils/addresses");
 const {
   getAssetAddresses,
-<<<<<<< HEAD
-  getOracleAddress,
-  getChainlinkOracleFeedAddresses,
-=======
   getOracleAddresses,
->>>>>>> 3c26971c
   isMainnetOrFork,
 } = require("../test/helpers.js");
 
