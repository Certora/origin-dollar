--- conflicted
+++ resolved
@@ -274,7 +274,6 @@
             feeAdjustedAmount = _amount;
         }
 
-<<<<<<< HEAD
         // Calculate redemption outputs
         uint256[] memory outputs = _calculateRedeemOutputs(feeAdjustedAmount);
         // Send outputs
@@ -295,36 +294,6 @@
                 // Cant find funds anywhere
                 revert("Liquidity error");
             }
-=======
-        uint256 assetDecimals = Helpers.getDecimals(_asset);
-        // Get the value of 1 of the withdrawing currency
-        uint256 assetUSDValue = _priceUSDRedeem(
-            _asset,
-            uint256(1).scaleBy(int8(assetDecimals))
-        );
-        // Adjust the withdrawal amount by the USD price of the withdrawing
-        // asset and scale down to the asset decimals because _amount and the
-        // USD value of the asset are in 18 decimals
-        uint256 priceAdjustedAmount = feeAdjustedAmount
-            .divPrecisely(assetUSDValue)
-            .scaleBy(int8(assetDecimals - 18));
-
-        address strategyAddr = _selectWithdrawStrategyAddr(
-            _asset,
-            priceAdjustedAmount
-        );
-
-        IERC20 asset = IERC20(_asset);
-        if (asset.balanceOf(address(this)) >= priceAdjustedAmount) {
-            // Use Vault funds first if sufficient
-            asset.safeTransfer(msg.sender, priceAdjustedAmount);
-        } else if (strategyAddr != address(0)) {
-            IStrategy strategy = IStrategy(strategyAddr);
-            strategy.withdraw(msg.sender, _asset, priceAdjustedAmount);
-        } else {
-            // Cant find funds anywhere
-            revert("Liquidity error");
->>>>>>> bf3144df
         }
 
         oUsd.burn(msg.sender, _amount);
@@ -500,15 +469,10 @@
         returns (int8 difference)
     {
         difference = int8(
-<<<<<<< HEAD
-            strategies[_strategyAddr].targetWeight.sub(
-                _totalValueInStrategy(_strategyAddr).div(_totalValue()).mul(100)
-=======
             strategies[_strategyAddr].targetPercent.sub(
                 _totalValueInStrategy(_strategyAddr).div(_totalValueEth()).mul(
                     100
                 )
->>>>>>> bf3144df
             )
         );
     }
