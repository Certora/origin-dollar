--- conflicted
+++ resolved
@@ -444,7 +444,6 @@
   });
 
   it("Should handle non-standard token deposits", async () => {
-<<<<<<< HEAD
     let {
       ousd,
       vault,
@@ -458,13 +457,7 @@
       await vault.connect(governor).supportAsset(nonStandardToken.address);
     }
 
-    await oracle.setPrice("NonStandardToken", oracleUnits("1.00"));
-=======
-    let { ousd, vault, matt, nonStandardToken } = await loadFixture(
-      compoundVaultFixture
-    );
     await setOracleTokenPriceUsd("NonStandardToken", "1.00");
->>>>>>> bf3144df
 
     await nonStandardToken
       .connect(matt)
@@ -521,19 +514,13 @@
   });
 
   it("Should allocate correctly with DAI when Vault buffer is 1e17 (10%)", async () => {
-<<<<<<< HEAD
-    const { dai, vault, governor, compoundStrategy } = await loadFixture(
-      compoundVaultFixture
-    );
-=======
-    const {
-      dai,
-      vault,
-      viewVault,
-      governor,
-      compoundStrategy,
-    } = await loadFixture(compoundVaultFixture);
->>>>>>> bf3144df
+    const {
+      dai,
+      vault,
+      viewVault,
+      governor,
+      compoundStrategy,
+    } = await loadFixture(compoundVaultFixture);
 
     await expect(await vault.getStrategyCount()).to.equal(1);
 
