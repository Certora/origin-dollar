--- conflicted
+++ resolved
@@ -139,7 +139,6 @@
     await expect(anna).has.a.balanceOf("1000.00", usdc);
   });
 
-<<<<<<< HEAD
   it("Should allow withdrawals of non-standard tokens", async () => {
     const { ousd, vault, anna, nonStandardToken, oracle } = await loadFixture(
       defaultFixture
@@ -165,10 +164,7 @@
     await expect(anna).has.a.balanceOf("1000.00", nonStandardToken);
   });
 
-  it("Should have a default redeem fee percent of 0", async () => {
-=======
   it("Should have a default redeem fee of 0", async () => {
->>>>>>> de594df9
     const { vault } = await loadFixture(defaultFixture);
     await expect(await vault.getRedeemFeePercent()).to.equal("0");
   });
