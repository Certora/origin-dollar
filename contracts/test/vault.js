--- conflicted
+++ resolved
@@ -136,7 +136,6 @@
     );
   });
 
-<<<<<<< HEAD
   describe("Vault rebasing", async () => {
     it("Should rebase when rebasing is not paused", async () => {
       let { vault, governor } = await loadFixture(defaultFixture);
@@ -157,22 +156,6 @@
         "Rebasing paused"
       );
     });
-=======
-  it("Should only allow governor to call rebase", async () => {
-    let { vault, matt } = await loadFixture(defaultFixture);
-    await expect(vault.connect(matt).rebase()).to.be.revertedWith(
-      "Caller is not the Governor"
-    );
-  });
-
-  it("Should not rebase when rebasing is paused", async () => {
-    let { governor, vault } = await loadFixture(defaultFixture);
-    await vault.connect(governor).setRebasePaused(true);
-    await expect(vault.connect(governor).rebase()).to.be.revertedWith(
-      "Rebasing paused"
-    );
-  });
->>>>>>> 0f520f82
 
     it("Should alter balances after a rebase");
   });
